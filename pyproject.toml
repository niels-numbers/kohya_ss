[project]
name = "kohya-ss"
<<<<<<< HEAD
version = "25.1.1"
=======
version = "25.1.2"
>>>>>>> d9c30a71
description = "Kohya_ss GUI"
readme = "README.md"
requires-python = ">=3.11,<3.13"
dependencies = [
    "accelerate>=1.7.0",
    "aiofiles==23.2.1",
    "altair==4.2.2",
    "bitsandbytes>=0.45.0",
    "dadaptation==3.2",
    "diffusers[torch]==0.32.2",
    "easygui==0.98.3",
    "einops==0.7.0",
    "fairscale==0.4.13",
    "ftfy==6.1.1",
    "gradio>=5.23.1",
    "huggingface-hub==0.29.3",
    "imagesize==1.4.1",
    "invisible-watermark==0.2.0",
    "library",
    "lion-pytorch==0.0.6",
    "lycoris-lora==3.2.0.post2",
    "omegaconf==2.3.0",
    "onnx==1.16.1",
    "onnxruntime-gpu==1.19.2",
    "open-clip-torch==2.20.0",
    "opencv-python==4.10.0.84",
    "prodigy-plus-schedule-free==1.8.0",
    "prodigyopt==1.1.2",
    "protobuf==3.20.3",
    "pytorch-lightning==1.9.0",
    "pytorch-optimizer==3.5.0",
    "rich>=13.7.1",
    "safetensors==0.4.4",
    "schedulefree==1.4",
    "scipy==1.11.4",
    "sentencepiece==0.2.0",
    "tensorboard>=2.18.0",
    "tensorflow>=2.16.1",
    "tensorflow-io-gcs-filesystem==0.31.0; sys_platform == 'win32'",
    "tensorflow-io-gcs-filesystem>=0.37.1; sys_platform == 'linux'",
    "timm>=0.9.2",
    "tk==0.1.0",
    "toml==0.10.2",
    "torch>=2.5.0",
    "torchvision>=0.20.0",
    "transformers==4.44.2",
    "triton>=3.1.0; sys_platform == 'linux'",
    "voluptuous==0.13.1",
    "wandb==0.18.0",
    "xformers>=0.0.30",
]

[tool.uv.sources]
torch = [
  { index = "pytorch-cu128", marker = "sys_platform == 'linux'" },
  { index = "pytorch-cu128", marker = "sys_platform == 'win32'" }
]
torchvision = [
  { index = "pytorch-cu128", marker = "sys_platform == 'linux'" },
  { index = "pytorch-cu128", marker = "sys_platform == 'win32'" }
]
xformers = [
  { index = "pytorch-cu128", marker = "sys_platform == 'linux'" },
  { index = "pytorch-cu128", marker = "sys_platform == 'win32'" }
]
library = { path = "sd-scripts" }

[[tool.uv.index]]
name = "pytorch-cu124"
url = "https://download.pytorch.org/whl/cu124"
explicit = true

[[tool.uv.index]]
name = "pytorch-cu126"
url = "https://download.pytorch.org/whl/cu126"
explicit = true

[[tool.uv.index]]
name = "pytorch-cu128"
url = "https://download.pytorch.org/whl/cu128"
explicit = true<|MERGE_RESOLUTION|>--- conflicted
+++ resolved
@@ -1,10 +1,6 @@
 [project]
 name = "kohya-ss"
-<<<<<<< HEAD
-version = "25.1.1"
-=======
 version = "25.1.2"
->>>>>>> d9c30a71
 description = "Kohya_ss GUI"
 readme = "README.md"
 requires-python = ">=3.11,<3.13"
