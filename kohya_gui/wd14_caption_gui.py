import gradio as gr
from easygui import msgbox
import subprocess
from .common_gui import get_folder_path, add_pre_postfix, scriptdir, list_dirs
import os

from .custom_logging import setup_logging

# Set up logging
log = setup_logging()


def caption_images(
    train_data_dir: str,
    caption_extension: str,
    batch_size: int,
    general_threshold: float,
    character_threshold: float,
    replace_underscores: bool,
    repo_id: str,
    recursive: bool,
    max_data_loader_n_workers: int,
    debug: bool,
    undesired_tags: str,
    frequency_tags: bool,
    prefix: str,
    postfix: str,
    onnx: bool,
    append_tags: bool,
    force_download: bool,
    caption_separator: str,
) -> None:
    """
    Captions images in a given directory using the WD14 model.

    Args:
        train_data_dir (str): The directory containing the images to be captioned.
        caption_extension (str): The extension to be used for the caption files.
        batch_size (int): The batch size for the captioning process.
        general_threshold (float): The general threshold for the captioning process.
        character_threshold (float): The character threshold for the captioning process.
        replace_underscores (bool): Whether to replace underscores in filenames with spaces.
        repo_id (str): The ID of the repository containing the WD14 model.
        recursive (bool): Whether to process subdirectories recursively.
        max_data_loader_n_workers (int): The maximum number of workers for the data loader.
        debug (bool): Whether to enable debug mode.
        undesired_tags (str): Comma-separated list of tags to be removed from the captions.
        frequency_tags (bool): Whether to include frequency tags in the captions.
        prefix (str): The prefix to be added to the captions.
        postfix (str): The postfix to be added to the captions.
        onnx (bool): Whether to use ONNX for the captioning process.
        append_tags (bool): Whether to append tags to existing tags.
        force_download (bool): Whether to force the model to be downloaded.
        caption_separator (str): The separator to be used for the captions.
    """
    # Check for images_dir_input
    if train_data_dir == "":
        msgbox("Image folder is missing...")
        return

    if caption_extension == "":
        msgbox("Please provide an extension for the caption files.")
        return

    log.info(f"Captioning files in {train_data_dir}...")
    run_cmd = rf'accelerate launch "{scriptdir}/sd-scripts/finetune/tag_images_by_wd14_tagger.py"'
    if append_tags:
        run_cmd += f" --append_tags"
    run_cmd += f" --batch_size={int(batch_size)}"
    run_cmd += f' --caption_extension="{caption_extension}"'
    run_cmd += f' --caption_separator="{caption_separator}"'
    run_cmd += f" --character_threshold={character_threshold}"
    if debug:
        run_cmd += f" --debug"
    if force_download:
        run_cmd += f" --force_download"
    if frequency_tags:
        run_cmd += f" --frequency_tags"
    run_cmd += f" --general_threshold={general_threshold}"
    run_cmd += f' --max_data_loader_n_workers="{int(max_data_loader_n_workers)}"'
    if onnx:
        run_cmd += f" --onnx"
    if recursive:
        run_cmd += f" --recursive"
    if replace_underscores:
        run_cmd += f" --remove_underscore"
    run_cmd += f' --repo_id="{repo_id}"'
    if not undesired_tags == "":
        run_cmd += f' --undesired_tags="{undesired_tags}"'
    run_cmd += rf' "{train_data_dir}"'

    log.info(run_cmd)

    env = os.environ.copy()
    env["PYTHONPATH"] = (
        rf"{scriptdir}{os.pathsep}{scriptdir}/sd-scripts{os.pathsep}{env.get('PYTHONPATH', '')}"
    )

    # Run the command
    subprocess.run(run_cmd, shell=True, env=env)

    # Add prefix and postfix
    add_pre_postfix(
        folder=train_data_dir,
        caption_file_ext=caption_extension,
        prefix=prefix,
        postfix=postfix,
    )

    log.info("...captioning done")


###
# Gradio UI
###


def gradio_wd14_caption_gui_tab(headless=False, default_train_dir=None):
    from .common_gui import create_refresh_button

    default_train_dir = (
        default_train_dir
        if default_train_dir is not None
        else os.path.join(scriptdir, "data")
    )
    current_train_dir = default_train_dir

    def list_train_dirs(path):
        nonlocal current_train_dir
        current_train_dir = path
        return list(list_dirs(path))

    with gr.Tab("WD14 Captioning"):
        gr.Markdown(
            "This utility will use WD14 to caption files for each images in a folder."
        )

        # Input Settings
        # with gr.Section('Input Settings'):
        with gr.Group(), gr.Row():
            train_data_dir = gr.Dropdown(
                label="Image folder to caption (containing the images to caption)",
                choices=[""] + list_train_dirs(default_train_dir),
                value="",
                interactive=True,
                allow_custom_value=True,
            )
            create_refresh_button(
                train_data_dir,
                lambda: None,
                lambda: {"choices": list_train_dirs(current_train_dir)},
                "open_folder_small",
            )
            button_train_data_dir_input = gr.Button(
                "📂",
                elem_id="open_folder_small",
                elem_classes=["tool"],
                visible=(not headless),
            )
            button_train_data_dir_input.click(
                get_folder_path,
                outputs=train_data_dir,
                show_progress=False,
            )

            caption_extension = gr.Textbox(
<<<<<<< HEAD
                label='Caption file extension',
                placeholder='Extension for caption file (e.g., .caption, .txt)',
                value='.txt',
=======
                label="Caption file extension",
                placeholder="Extention for caption file. eg: .caption, .txt",
                value=".txt",
>>>>>>> 33d5ca49
                interactive=True,
            )

            caption_separator = gr.Textbox(
                label="Caption Separator",
                value=",",
                interactive=True,
            )

        undesired_tags = gr.Textbox(
            label="Undesired tags",
            placeholder="(Optional) Separate `undesired_tags` with comma `(,)` if you want to remove multiple tags, e.g. `1girl,solo,smile`.",
            interactive=True,
        )

        with gr.Row():
            prefix = gr.Textbox(
                label="Prefix to add to WD14 caption",
                placeholder="(Optional)",
                interactive=True,
            )

            postfix = gr.Textbox(
                label="Postfix to add to WD14 caption",
                placeholder="(Optional)",
                interactive=True,
            )

        with gr.Row():
            onnx = gr.Checkbox(
                label="Use onnx",
                value=False,
                interactive=True,
                info="https://github.com/onnx/onnx",
            )
            append_tags = gr.Checkbox(
                label="Append TAGs",
                value=False,
                interactive=True,
                info="This option appends the tags to the existing tags, instead of replacing them.",
            )

        with gr.Row():
            replace_underscores = gr.Checkbox(
                label="Replace underscores in filenames with spaces",
                value=True,
                interactive=True,
            )
            recursive = gr.Checkbox(
                label="Recursive",
                value=False,
                info="Tag subfolders images as well",
            )

            debug = gr.Checkbox(
                label="Verbose logging",
                value=True,
                info="Debug while tagging, it will print your image file with general tags and character tags.",
            )
            frequency_tags = gr.Checkbox(
                label="Show tags frequency",
                value=True,
                info="Show frequency of tags for images.",
            )

        # Model Settings
        with gr.Row():
            repo_id = gr.Dropdown(
                label="Repo ID",
                choices=[
                    "SmilingWolf/wd-v1-4-convnext-tagger-v2",
                    "SmilingWolf/wd-v1-4-convnextv2-tagger-v2",
                    "SmilingWolf/wd-v1-4-vit-tagger-v2",
                    "SmilingWolf/wd-v1-4-swinv2-tagger-v2",
                    "SmilingWolf/wd-v1-4-moat-tagger-v2",
                    # 'SmilingWolf/wd-swinv2-tagger-v3',
                    # 'SmilingWolf/wd-vit-tagger-v3',
                    # 'SmilingWolf/wd-convnext-tagger-v3',
                ],
                value="SmilingWolf/wd-v1-4-convnextv2-tagger-v2",
                show_label="Repo id for wd14 tagger on Hugging Face",
            )

            force_download = gr.Checkbox(
                label="Force model re-download",
                value=False,
                info="Useful to force model re download when switching to onnx",
            )

            general_threshold = gr.Slider(
                value=0.35,
                label="General threshold",
                info="Adjust `general_threshold` for pruning tags (less tags, less flexible)",
                minimum=0,
                maximum=1,
                step=0.05,
            )
            character_threshold = gr.Slider(
                value=0.35,
<<<<<<< HEAD
                label='Character threshold',
                info='Useful if you want to train with character',
=======
                label="Character threshold",
                info="useful if you want to train with character",
>>>>>>> 33d5ca49
                minimum=0,
                maximum=1,
                step=0.05,
            )

        # Advanced Settings
        with gr.Row():
            batch_size = gr.Number(value=8, label="Batch size", interactive=True)

            max_data_loader_n_workers = gr.Number(
                value=2, label="Max dataloader workers", interactive=True
            )

        caption_button = gr.Button("Caption images")

        caption_button.click(
            caption_images,
            inputs=[
                train_data_dir,
                caption_extension,
                batch_size,
                general_threshold,
                character_threshold,
                replace_underscores,
                repo_id,
                recursive,
                max_data_loader_n_workers,
                debug,
                undesired_tags,
                frequency_tags,
                prefix,
                postfix,
                onnx,
                append_tags,
                force_download,
                caption_separator,
            ],
            show_progress=False,
        )

        train_data_dir.change(
            fn=lambda path: gr.Dropdown(choices=[""] + list_train_dirs(path)),
            inputs=train_data_dir,
            outputs=train_data_dir,
            show_progress=False,
        )<|MERGE_RESOLUTION|>--- conflicted
+++ resolved
@@ -164,15 +164,9 @@
             )
 
             caption_extension = gr.Textbox(
-<<<<<<< HEAD
                 label='Caption file extension',
                 placeholder='Extension for caption file (e.g., .caption, .txt)',
                 value='.txt',
-=======
-                label="Caption file extension",
-                placeholder="Extention for caption file. eg: .caption, .txt",
-                value=".txt",
->>>>>>> 33d5ca49
                 interactive=True,
             )
 
@@ -272,13 +266,7 @@
             )
             character_threshold = gr.Slider(
                 value=0.35,
-<<<<<<< HEAD
                 label='Character threshold',
-                info='Useful if you want to train with character',
-=======
-                label="Character threshold",
-                info="useful if you want to train with character",
->>>>>>> 33d5ca49
                 minimum=0,
                 maximum=1,
                 step=0.05,
